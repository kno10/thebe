{
  "name": "thebelab",
  "version": "0.1.3",
  "description": "A version of Thebe built on JupyterLab",
  "main": "lib/index.js",
  "scripts": {
    "build": "webpack --display-chunks",
    "build:json": "webpack --profile --json > webpack.stats.json",
    "build:watch": "webpack --progress --colors --watch",
    "prepare": "npm dedupe && npm run build",
    "fmt": "prettier --trailing-comma=es5 --write *.js src/*.js example/*.js",
    "test": "echo \"Error: no test specified\" && exit 1"
  },
  "files": [
    "lib/**",
    "src/*"
  ],
  "repository": {
    "type": "git",
    "url": "git+https://github.com/minrk/thebelab.git"
  },
  "keywords": [
    "jupyter",
    "notebook"
  ],
  "author": "Min RK",
  "license": "BSD-3-Clause",
  "bugs": {
    "url": "https://github.com/minrk/thebelab/issues"
  },
  "engines": {
    "nodejs": ">=4",
    "npm": ">=4"
  },
  "homepage": "https://github.com/minrk/thebelab#readme",
  "devDependencies": {
<<<<<<< HEAD
    "@jupyterlab/codemirror": "^0.11.3",
    "@jupyterlab/outputarea": "^0.12.0",
    "@jupyterlab/services": "^0.50.2",
=======
    "@jupyterlab/codemirror": "^0.12.0",
    "@jupyterlab/outputarea": "^0.11.1",
    "@jupyterlab/services": "^0.51.0",
>>>>>>> 9dfa8d8e
    "@jupyterlab/theme-light-extension": "^0.11.1",
    "babel-core": "^6.26.0",
    "babel-loader": "^7.1.2",
    "babel-preset-env": "^1.6.1",
    "codemirror": "~5.24.2",
    "css-loader": "^0.28.7",
    "file-loader": "^1.1.5",
    "jquery": "^3.1.1",
    "prettier": "^1.7.4",
    "style-loader": "^0.19.0",
    "uglifyjs-webpack-plugin": "^1.0.1",
    "url-loader": "^0.6.2",
    "webpack": "^3.8.1",
    "webpack-visualizer-plugin": "^0.1.11"
  }
}<|MERGE_RESOLUTION|>--- conflicted
+++ resolved
@@ -34,15 +34,9 @@
   },
   "homepage": "https://github.com/minrk/thebelab#readme",
   "devDependencies": {
-<<<<<<< HEAD
-    "@jupyterlab/codemirror": "^0.11.3",
+    "@jupyterlab/codemirror": "^0.12.0",
     "@jupyterlab/outputarea": "^0.12.0",
-    "@jupyterlab/services": "^0.50.2",
-=======
-    "@jupyterlab/codemirror": "^0.12.0",
-    "@jupyterlab/outputarea": "^0.11.1",
     "@jupyterlab/services": "^0.51.0",
->>>>>>> 9dfa8d8e
     "@jupyterlab/theme-light-extension": "^0.11.1",
     "babel-core": "^6.26.0",
     "babel-loader": "^7.1.2",
