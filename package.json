{
  "name": "thebelab",
  "version": "0.1.4",
  "description": "A version of Thebe built on JupyterLab",
  "main": "lib/index.js",
  "scripts": {
    "build": "webpack --display-chunks",
    "build:json": "webpack --profile --json > webpack.stats.json",
    "build:watch": "webpack --progress --colors --watch",
    "prepare": "npm dedupe && npm run build",
    "fmt": "prettier --trailing-comma=es5 --write *.js src/*.js example/*.js",
    "test": "echo \"Error: no test specified\" && exit 1"
  },
  "files": [
    "lib/**",
    "src/*"
  ],
  "repository": {
    "type": "git",
    "url": "git+https://github.com/minrk/thebelab.git"
  },
  "keywords": [
    "jupyter",
    "notebook"
  ],
  "author": "Min RK",
  "license": "BSD-3-Clause",
  "bugs": {
    "url": "https://github.com/minrk/thebelab/issues"
  },
  "engines": {
    "nodejs": ">=4",
    "npm": ">=4"
  },
  "homepage": "https://github.com/minrk/thebelab#readme",
  "devDependencies": {
    "@jupyterlab/codemirror": "^0.12.0",
<<<<<<< HEAD
    "@jupyterlab/outputarea": "^0.12.0",
    "@jupyterlab/services": "^0.52.0",
=======
    "@jupyterlab/outputarea": "^0.13.1",
    "@jupyterlab/services": "^0.51.0",
>>>>>>> 0fc55df9
    "@jupyterlab/theme-light-extension": "^0.12.0",
    "babel-core": "^6.26.0",
    "babel-loader": "^7.1.2",
    "babel-preset-env": "^1.6.1",
    "codemirror": "~5.24.2",
    "css-loader": "^0.28.7",
    "file-loader": "^1.1.5",
    "jquery": "^3.1.1",
    "prettier": "^1.7.4",
    "style-loader": "^0.19.0",
    "uglifyjs-webpack-plugin": "^1.0.1",
    "url-loader": "^0.6.2",
    "webpack": "^3.8.1",
    "webpack-visualizer-plugin": "^0.1.11"
  }
}<|MERGE_RESOLUTION|>--- conflicted
+++ resolved
@@ -35,13 +35,8 @@
   "homepage": "https://github.com/minrk/thebelab#readme",
   "devDependencies": {
     "@jupyterlab/codemirror": "^0.12.0",
-<<<<<<< HEAD
-    "@jupyterlab/outputarea": "^0.12.0",
+    "@jupyterlab/outputarea": "^0.13.1",
     "@jupyterlab/services": "^0.52.0",
-=======
-    "@jupyterlab/outputarea": "^0.13.1",
-    "@jupyterlab/services": "^0.51.0",
->>>>>>> 0fc55df9
     "@jupyterlab/theme-light-extension": "^0.12.0",
     "babel-core": "^6.26.0",
     "babel-loader": "^7.1.2",
