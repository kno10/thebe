{
  "name": "thebe",
  "version": "0.7.1",
  "description": "Thebe: turn static HTML pages into live documents",
  "main": "lib/index.js",
  "scripts": {
    "build": "webpack --mode development --progress",
    "build:prod": "webpack --mode production",
    "build:watch": "webpack --mode development --progress --color --watch",
    "prepare": "yarn run build:prod",
    "fmt": "prettier --trailing-comma=es5 --write *.js src/*.js examples/*.js test/*.js",
<<<<<<< HEAD
    "serve": "http-server -c-1 -a 127.0.0.1 -o development/binder.html",
    "serve:local": "http-server -c-1 -a 127.0.0.1 -o development/local.html",
    "develop": "concurrently \"npm run build:watch\" \"npm run serve\"",
    "develop:local": "concurrently \"npm run build:watch\" \"npm run serve:local\"",
=======
    "serve": "http-server -c-1 -a 127.0.0.1 -o development.html",
    "develop": "concurrently \"yarn run build:watch\" \"yarn run serve\"",
>>>>>>> a658c324
    "test": "jest",
    "test:watch": "jest --watchAll",
    "test:e2e": "jest test.js --config=./jest.e2e.config.js",
    "test:e2e:watch": "jest test.js --config=./jest.e2e.config.js  --watchAll"
  },
  "files": [
    "lib/**",
    "src/*"
  ],
  "repository": {
    "type": "git",
    "url": "git+https://github.com/executablebooks/thebe.git"
  },
  "keywords": [
    "jupyter",
    "notebook"
  ],
  "author": "Executable Books Project",
  "license": "BSD-3-Clause",
  "bugs": {
    "url": "https://github.com/executablebooks/thebe/issues"
  },
  "engines": {
    "npm": ">= 6.0",
    "yarn": ">= 1.22.0",
    "node": ">= 12"
  },
  "homepage": "https://thebe.readthedocs.io/en/latest",
  "devDependencies": {
    "@babel/core": "^7.12.3",
    "@babel/preset-env": "^7.12.1",
    "@jupyter-widgets/base": "^4.0.0",
    "@jupyter-widgets/controls": "^3.0.0",
    "@jupyter-widgets/html-manager": "^0.20.0",
    "@jupyter-widgets/output": "^4.0.0",
    "@jupyterlab/codemirror": "^3.0.0",
    "@jupyterlab/mathjax2": "^3.0.0",
    "@jupyterlab/outputarea": "^3.0.0",
    "@jupyterlab/services": "^6.0.0",
    "@jupyterlab/testutils": "^2.2.7",
    "@jupyterlab/theme-light-extension": "^3.0.0",
    "babel-jest": "^26.6.1",
    "babel-loader": "^8.1.0",
    "codecov": "^3.8.0",
    "concurrently": "^5.3.0",
    "core-js": "^3.6.5",
    "css-loader": "^5.0.0",
    "file-loader": "^6.1.1",
    "html-loader-jest": "^0.2.1",
    "htmlparser2": "^6.1.0",
    "http-server": "^0.12.3",
    "identity-obj-proxy": "^3.0.0",
    "istanbul-instrumenter-loader": "^3.0.1",
    "jest": "^26.6.3",
    "jest-puppeteer": "^4.4.0",
    "jquery": "^3.5.1",
    "jquery-ui-bundle": "^1.12.1-migrate",
    "node-fetch": "^2.6.1",
    "prettier": "^2.1.2",
    "puppeteer": ">=1.5.0",
    "style-loader": "^2.0.0",
    "ts-jest": "^27.0.4",
    "url-loader": "^4.1.1",
    "webpack": "^4.0",
    "webpack-bundle-analyzer": "^3.9.0",
    "webpack-cli": "^4.1.0"
  }
}<|MERGE_RESOLUTION|>--- conflicted
+++ resolved
@@ -9,15 +9,10 @@
     "build:watch": "webpack --mode development --progress --color --watch",
     "prepare": "yarn run build:prod",
     "fmt": "prettier --trailing-comma=es5 --write *.js src/*.js examples/*.js test/*.js",
-<<<<<<< HEAD
     "serve": "http-server -c-1 -a 127.0.0.1 -o development/binder.html",
     "serve:local": "http-server -c-1 -a 127.0.0.1 -o development/local.html",
-    "develop": "concurrently \"npm run build:watch\" \"npm run serve\"",
-    "develop:local": "concurrently \"npm run build:watch\" \"npm run serve:local\"",
-=======
-    "serve": "http-server -c-1 -a 127.0.0.1 -o development.html",
     "develop": "concurrently \"yarn run build:watch\" \"yarn run serve\"",
->>>>>>> a658c324
+    "develop:local": "concurrently \"yarn run build:watch\" \"yarn run serve:local\"",
     "test": "jest",
     "test:watch": "jest --watchAll",
     "test:e2e": "jest test.js --config=./jest.e2e.config.js",
