--- conflicted
+++ resolved
@@ -137,18 +137,6 @@
 
 - creating a test html page that load and uses thebe, placing this in the `e2e/fixtures/HTML` folder
 - load the fixture page at the start of your test
-<<<<<<< HEAD
-
-```
-  beforeAll(async () => {
-   await page.goto(
-     `file:${path.join(__dirname, "/fixtures/HTML/readonly1.html")}`,
-     { waitUntil: ["load", "domcontentloaded", "networkidle0"] }
-   );
- });
-```
-
-=======
 
 ```javascript
   beforeAll(async () => {
@@ -159,7 +147,6 @@
  });
 ```
 
->>>>>>> e648e5d9
 - Assert on initial page state
 - Invoke UI actions to trigger behavior
 - assert on final state
