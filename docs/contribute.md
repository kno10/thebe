--- conflicted
+++ resolved
@@ -91,15 +91,14 @@
 
 The content of `development/binder.html` is a simple HTML page that demonstrates Thebe functionality. You can edit it to test out new features or configurations.
 
-<<<<<<< HEAD
-Running the `npm run develop` command will start a watch on the source code, building with webpack and will serve it along with `development/binder.html`.
+Running the `yarn run develop` command will start a watch on the source code, building with webpack and will serve it along with `development/binder.html`.
 As you change the code in `src/`, the javascript will automatically be re-built, but you'll be required to refresh the page.
 
 ### Using a local kernel
 
 `development/binder.html` will connect to a public binder instance which can be slow.
 
-For faster development and easy control over the python environment available to Jupyter is run `npm run develop:local` instead.
+For faster development and easy control over the python environment available to Jupyter is run `yarn run develop:local` instead.
 
 This will serve the file from `development/local.html` which will attempt to connect to a local Jupyter kernel.
 
@@ -110,12 +109,6 @@
   --NotebookApp.token=thebe-test-secret \
   --NotebookApp.allow_origin='http://127.0.0.1:8080'
 ```
-=======
-Running the `yarn run develop` command will start building the source code with webpack and serve it along with `development.html`.
-As you change the code in `src/`,
-the javascript will automatically be re-built,
-but you'll be required to refresh the page.
->>>>>>> a658c324
 
 ## Committing changes
 
