--- conflicted
+++ resolved
@@ -70,8 +70,7 @@
   // Whether to request the kernel immediately when thebelab is bootstrapped
   // instead of on executing code for the first time
   requestKernel: false,
-<<<<<<< HEAD
-  
+
   // Whether thebelab should look for predefined output of cells before execution
   // If this option is enabled and the next div after the cell has the attribute
   // data-output=true (default), then the content of this div is rendered as output
@@ -79,8 +78,6 @@
 
   // The selector for identifying whether an element should be treated as output
   outputSelector: '[data-output]'
-=======
->>>>>>> ae16b142
 
   // Options for requesting a notebook server from mybinder.org
   binderOptions: {
